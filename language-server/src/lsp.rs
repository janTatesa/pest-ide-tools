--- conflicted
+++ resolved
@@ -1,12 +1,8 @@
 use std::{collections::HashMap, str::Split};
 
-<<<<<<< HEAD
 use performance_mark_proc_macro::performance_mark;
 use pest_fmt::Formatter;
-use pest_meta::{parser, validator};
-=======
 use pest_meta::parser;
->>>>>>> 3fb6293c
 use tower_lsp::{
     jsonrpc::Result,
     lsp_types::{
